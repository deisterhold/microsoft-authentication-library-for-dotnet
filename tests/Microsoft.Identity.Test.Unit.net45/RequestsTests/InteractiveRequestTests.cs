--- conflicted
+++ resolved
@@ -345,11 +345,6 @@
         {
             using (MockHttpAndServiceBundle harness = new MockHttpAndServiceBundle())
             {
-<<<<<<< HEAD
-=======
-                Authority authority = Authority.CreateAuthority(harness.ServiceBundle, MsalTestConstants.AuthorityHomeTenant);
-
->>>>>>> 0bfefd85
                 MockInstanceDiscoveryAndOpenIdRequest(harness.HttpManager);
 
                 MockWebUI webUi = new MockWebUI()
