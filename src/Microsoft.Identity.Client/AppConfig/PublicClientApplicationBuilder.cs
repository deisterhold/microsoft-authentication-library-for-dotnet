--- conflicted
+++ resolved
@@ -51,7 +51,7 @@
         }
 
         /// <summary>
-        /// Configures the public client application to use the recommended reply URI for the platform. 
+        /// Configures the public client application to use the recommended reply URI for the platform.
         /// See https://aka.ms/msal-net-default-reply-uri.
         /// <list type="table">
         /// <listheader>
@@ -71,7 +71,7 @@
         /// <term><c>https://localhost</c></term>
         /// </item>
         /// </list>
-        /// NOTE:There will be an update to the default rediect uri in the future to accomodate for system browsers on the 
+        /// NOTE:There will be an update to the default rediect uri in the future to accomodate for system browsers on the
         /// .NET desktop and .NET Core platforms.
         /// </summary>
         /// <returns>A <see cref="PublicClientApplicationBuilder"/> from which to set more
@@ -105,24 +105,13 @@
         /// <summary>
         /// On Android and iOS, brokers enable Single-Sign-On, device identification,
         /// and application identification verification. To enable one of these features,
-        /// you need to set the WithBroker() parameters to true. See https://aka.ms/msal-net-brokers 
+        /// you need to set the WithBroker() parameters to true. See https://aka.ms/msal-net-brokers
         /// for more information on platform specific settings required to enable the broker.
         /// </summary>
-<<<<<<< HEAD
-        /// <param name="enableBroker"></param>
-        /// <returns></returns>
-#if SUPPORTS_WAM
-        public
-#else
-        private
-#endif
-            PublicClientApplicationBuilder WithBroker(bool enableBroker)
-=======
         /// <param name="enableBroker">Determines whether or not to use broker with the default set to true.</param>
         /// <returns>A <see cref="PublicClientApplicationBuilder"/> from which to set more
         /// parameters, and to create a public client application instance</returns>
         public PublicClientApplicationBuilder WithBroker(bool enableBroker = true)
->>>>>>> 258e2601
         {
 #if iOS || SUPPORTS_WAM
             Config.IsBrokerEnabled = enableBroker;
