﻿// ------------------------------------------------------------------------------
// 
// Copyright (c) Microsoft Corporation.
// All rights reserved.
// 
// This code is licensed under the MIT License.
// 
// Permission is hereby granted, free of charge, to any person obtaining a copy
// of this software and associated documentation files(the "Software"), to deal
// in the Software without restriction, including without limitation the rights
// to use, copy, modify, merge, publish, distribute, sublicense, and / or sell
// copies of the Software, and to permit persons to whom the Software is
// furnished to do so, subject to the following conditions :
// 
// The above copyright notice and this permission notice shall be included in
// all copies or substantial portions of the Software.
// 
// THE SOFTWARE IS PROVIDED "AS IS", WITHOUT WARRANTY OF ANY KIND, EXPRESS OR
// IMPLIED, INCLUDING BUT NOT LIMITED TO THE WARRANTIES OF MERCHANTABILITY,
// FITNESS FOR A PARTICULAR PURPOSE AND NONINFRINGEMENT.IN NO EVENT SHALL THE
// AUTHORS OR COPYRIGHT HOLDERS BE LIABLE FOR ANY CLAIM, DAMAGES OR OTHER
// LIABILITY, WHETHER IN AN ACTION OF CONTRACT, TORT OR OTHERWISE, ARISING FROM,
// OUT OF OR IN CONNECTION WITH THE SOFTWARE OR THE USE OR OTHER DEALINGS IN
// THE SOFTWARE.
// 
// ------------------------------------------------------------------------------

using System;
using System.Threading.Tasks;
using Microsoft.Identity.Client.Cache;
using Microsoft.Identity.Client.Core;
using Microsoft.Identity.Client.PlatformsCommon.Interfaces;
using Microsoft.Identity.Client.UI;

namespace Microsoft.Identity.Client.PlatformsCommon.Shared
{
    internal abstract class AbstractPlatformProxy : IPlatformProxy
    {
        private readonly Lazy<string> _callingApplicationName;
        private readonly Lazy<string> _callingApplicationVersion;
        private readonly Lazy<ICryptographyManager> _cryptographyManager;
        private readonly Lazy<string> _deviceId;
        private readonly Lazy<string> _deviceModel;
        private readonly Lazy<string> _operatingSystem;
        private readonly Lazy<IPlatformLogger> _platformLogger;
        private readonly Lazy<string> _processorArchitecture;
        private readonly Lazy<string> _productName;

        protected AbstractPlatformProxy(ICoreLogger logger)
        {
            Logger = logger;
            _deviceModel = new Lazy<string>(InternalGetDeviceModel);
            _operatingSystem = new Lazy<string>(InternalGetOperatingSystem);
            _processorArchitecture = new Lazy<string>(InternalGetProcessorArchitecture);
            _callingApplicationName = new Lazy<string>(InternalGetCallingApplicationName);
            _callingApplicationVersion = new Lazy<string>(InternalGetCallingApplicationVersion);
            _deviceId = new Lazy<string>(InternalGetDeviceId);
            _productName = new Lazy<string>(InternalGetProductName);
            _cryptographyManager = new Lazy<ICryptographyManager>(InternalGetCryptographyManager);
            _platformLogger = new Lazy<IPlatformLogger>(InternalGetPlatformLogger);
        }

        protected IWebUIFactory OverloadWebUiFactory { get; set; }
        protected IFeatureFlags OverloadFeatureFlags { get; set; }

        protected ICoreLogger Logger { get; }

        /// <inheritdoc />
        public IWebUIFactory GetWebUiFactory()
        {
            return OverloadWebUiFactory ?? CreateWebUiFactory();
        }

        /// <inheritdoc />
        public void SetWebUiFactory(IWebUIFactory webUiFactory)
        {
            OverloadWebUiFactory = webUiFactory;
        }

        /// <inheritdoc />
        public string GetDeviceModel()
        {
            return _deviceModel.Value;
        }

        /// <inheritdoc />
        public abstract string GetEnvironmentVariable(string variable);

        /// <inheritdoc />
        public string GetOperatingSystem()
        {
            return _operatingSystem.Value;
        }

        /// <inheritdoc />
        public string GetProcessorArchitecture()
        {
            return _processorArchitecture.Value;
        }

        /// <inheritdoc />
        public abstract Task<string> GetUserPrincipalNameAsync();

        /// <inheritdoc />
        public abstract bool IsDomainJoined();

        /// <inheritdoc />
        public abstract Task<bool> IsUserLocalAsync(RequestContext requestContext);

        /// <inheritdoc />
        public string GetCallingApplicationName()
        {
            return _callingApplicationName.Value;
        }

        /// <inheritdoc />
        public string GetCallingApplicationVersion()
        {
            return _callingApplicationVersion.Value;
        }

        /// <inheritdoc />
        public string GetDeviceId()
        {
            return _deviceId.Value;
        }

        /// <inheritdoc />
        public abstract string GetBrokerOrRedirectUri(Uri redirectUri);

        /// <inheritdoc />
        public abstract string GetDefaultRedirectUri(string clientId);

        /// <inheritdoc />
        public string GetProductName()
        {
            return _productName.Value;
        }

        /// <inheritdoc />
        public abstract ILegacyCachePersistence CreateLegacyCachePersistence();

        /// <inheritdoc />
        public abstract ITokenCacheAccessor CreateTokenCacheAccessor();

        /// <inheritdoc />
        public ICryptographyManager CryptographyManager => _cryptographyManager.Value;

        /// <inheritdoc />
        public IPlatformLogger PlatformLogger => _platformLogger.Value;

        protected abstract IWebUIFactory CreateWebUiFactory();
        protected abstract IFeatureFlags CreateFeatureFlags();
        protected abstract string InternalGetDeviceModel();
        protected abstract string InternalGetOperatingSystem();
        protected abstract string InternalGetProcessorArchitecture();
        protected abstract string InternalGetCallingApplicationName();
        protected abstract string InternalGetCallingApplicationVersion();
        protected abstract string InternalGetDeviceId();
        protected abstract string InternalGetProductName();
        protected abstract ICryptographyManager InternalGetCryptographyManager();
        protected abstract IPlatformLogger InternalGetPlatformLogger();

        public virtual ITokenCacheBlobStorage CreateTokenCacheBlobStorage() 
        {
            return new NullTokenCacheBlobStorage();
        }

<<<<<<< HEAD
        // MATS properties
        public abstract string GetDpti();
        public abstract string GetDeviceNetworkState();
        public abstract int GetMatsOsPlatformCode();
        public abstract string GetMatsOsPlatform();
=======
        public virtual IFeatureFlags GetFeatureFlags()
        {
            return OverloadFeatureFlags ?? CreateFeatureFlags();
        }

        public void SetFeatureFlags(IFeatureFlags featureFlags)
        {
            OverloadFeatureFlags = featureFlags;
        }
>>>>>>> 12774b90
    }
}<|MERGE_RESOLUTION|>--- conflicted
+++ resolved
@@ -1,20 +1,20 @@
 ﻿// ------------------------------------------------------------------------------
-// 
+//
 // Copyright (c) Microsoft Corporation.
 // All rights reserved.
-// 
+//
 // This code is licensed under the MIT License.
-// 
+//
 // Permission is hereby granted, free of charge, to any person obtaining a copy
 // of this software and associated documentation files(the "Software"), to deal
 // in the Software without restriction, including without limitation the rights
 // to use, copy, modify, merge, publish, distribute, sublicense, and / or sell
 // copies of the Software, and to permit persons to whom the Software is
 // furnished to do so, subject to the following conditions :
-// 
+//
 // The above copyright notice and this permission notice shall be included in
 // all copies or substantial portions of the Software.
-// 
+//
 // THE SOFTWARE IS PROVIDED "AS IS", WITHOUT WARRANTY OF ANY KIND, EXPRESS OR
 // IMPLIED, INCLUDING BUT NOT LIMITED TO THE WARRANTIES OF MERCHANTABILITY,
 // FITNESS FOR A PARTICULAR PURPOSE AND NONINFRINGEMENT.IN NO EVENT SHALL THE
@@ -22,7 +22,7 @@
 // LIABILITY, WHETHER IN AN ACTION OF CONTRACT, TORT OR OTHERWISE, ARISING FROM,
 // OUT OF OR IN CONNECTION WITH THE SOFTWARE OR THE USE OR OTHER DEALINGS IN
 // THE SOFTWARE.
-// 
+//
 // ------------------------------------------------------------------------------
 
 using System;
@@ -161,18 +161,16 @@
         protected abstract ICryptographyManager InternalGetCryptographyManager();
         protected abstract IPlatformLogger InternalGetPlatformLogger();
 
-        public virtual ITokenCacheBlobStorage CreateTokenCacheBlobStorage() 
+        public virtual ITokenCacheBlobStorage CreateTokenCacheBlobStorage()
         {
             return new NullTokenCacheBlobStorage();
         }
 
-<<<<<<< HEAD
         // MATS properties
         public abstract string GetDpti();
         public abstract string GetDeviceNetworkState();
         public abstract int GetMatsOsPlatformCode();
         public abstract string GetMatsOsPlatform();
-=======
         public virtual IFeatureFlags GetFeatureFlags()
         {
             return OverloadFeatureFlags ?? CreateFeatureFlags();
@@ -182,6 +180,5 @@
         {
             OverloadFeatureFlags = featureFlags;
         }
->>>>>>> 12774b90
     }
 }