--- conflicted
+++ resolved
@@ -37,7 +37,7 @@
 namespace Microsoft.Identity.Client.Platforms.netstandard13
 {
     /// <summary>
-    /// Platform / OS specific logic.  No library (ADAL / MSAL) specific code should go in here. 
+    /// Platform / OS specific logic.  No library (ADAL / MSAL) specific code should go in here.
     /// </summary>
     internal class Netstandard13PlatformProxy : AbstractPlatformProxy
     {
@@ -108,7 +108,7 @@
         }
 
         /// <summary>
-        /// Considered PII, ensure that it is hashed. 
+        /// Considered PII, ensure that it is hashed.
         /// </summary>
         /// <returns>Name of the calling application</returns>
         protected override string InternalGetCallingApplicationName()
@@ -117,7 +117,7 @@
         }
 
         /// <summary>
-        /// Considered PII, ensure that it is hashed. 
+        /// Considered PII, ensure that it is hashed.
         /// </summary>
         /// <returns>Version of the calling application</returns>
         protected override string InternalGetCallingApplicationVersion()
@@ -126,7 +126,7 @@
         }
 
         /// <summary>
-        /// Considered PII. Please ensure that it is hashed. 
+        /// Considered PII. Please ensure that it is hashed.
         /// </summary>
         /// <returns>Device identifier</returns>
         protected override string InternalGetDeviceId()
@@ -148,7 +148,6 @@
         protected override ICryptographyManager InternalGetCryptographyManager() => new NetStandard13CryptographyManager();
         protected override IPlatformLogger InternalGetPlatformLogger() => new EventSourcePlatformLogger();
 
-<<<<<<< HEAD
         public override string GetDeviceNetworkState()
         {
             // TODO(mats):
@@ -172,8 +171,6 @@
             // TODO(mats): need to detect operating system and switch on it to determine proper enum
             return MatsConverter.AsInt(OsPlatform.Win32);
         }
-=======
         protected override IFeatureFlags CreateFeatureFlags() => new NetStandardFeatureFlags();
->>>>>>> 12774b90
     }
 }