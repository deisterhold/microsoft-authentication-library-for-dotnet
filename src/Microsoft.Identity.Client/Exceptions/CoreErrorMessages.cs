--- conflicted
+++ resolved
@@ -140,17 +140,16 @@
 
         public const string ClientSecretAndCertificateAreMutuallyExclusive = "ClientSecret and Certificate are mutually exclusive properties.  Only specify one.";
 
-<<<<<<< HEAD
         public static string InvalidRedirectUriReceived(string invalidRedirectUri)
         {
             return $"Invalid RedirectURI was received ({invalidRedirectUri})  Not parseable into System.Uri class.";
-=======
+        }
+
         public static string DefaultAuthorityTypeInstanceAudienceMismatch(AuthorityType authorityType, string defaultAuthorityInstance, string defaultAuthorityAudience)
         {
-            return string.Format(CultureInfo.InvariantCulture, 
+            return string.Format(CultureInfo.InvariantCulture,
                           "DefaultAuthorityType is {0} but defaultAuthorityInstance({1}) or defaultAuthorityAudience({2}) is invalid.",
                                  authorityType, defaultAuthorityInstance, defaultAuthorityAudience);
->>>>>>> 65111d88
         }
     }
 }