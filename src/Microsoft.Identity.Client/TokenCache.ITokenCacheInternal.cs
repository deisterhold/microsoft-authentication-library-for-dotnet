﻿// Copyright (c) Microsoft Corporation. All rights reserved.
// Licensed under the MIT License.

using Microsoft.Identity.Client.Cache;
using Microsoft.Identity.Client.Cache.Items;
using Microsoft.Identity.Client.Cache.Keys;
using Microsoft.Identity.Client.Core;
using Microsoft.Identity.Client.Instance;
using Microsoft.Identity.Client.Internal.Requests;
using Microsoft.Identity.Client.TelemetryCore.Internal.Events;
using Microsoft.Identity.Client.OAuth2;
using Microsoft.Identity.Client.Utils;
using System;
using System.Collections.Generic;
using System.Linq;
using System.Threading.Tasks;
using Microsoft.Identity.Client.Instance.Discovery;
<<<<<<< HEAD
using System.Collections;
using Microsoft.Identity.Client.TelemetryCore.Internal;
=======
>>>>>>> 4cfde1d7

namespace Microsoft.Identity.Client
{
    public sealed partial class TokenCache : ITokenCacheInternal
    {
        async Task<Tuple<MsalAccessTokenCacheItem, MsalIdTokenCacheItem>> ITokenCacheInternal.SaveTokenResponseAsync(
            AuthenticationRequestParameters requestParams,
            MsalTokenResponse response)
        {
            var tenantId = Authority
                .CreateAuthority(ServiceBundle, requestParams.TenantUpdatedCanonicalAuthority)
                .GetTenantId();

            bool isAdfsAuthority = requestParams.AuthorityInfo.AuthorityType == AuthorityType.Adfs;

            IdToken idToken = IdToken.Parse(response.IdToken);

            string subject = idToken?.Subject;

            if (idToken != null && string.IsNullOrEmpty(subject))
            {
                requestParams.RequestContext.Logger.Warning("Subject not present in Id token");
            }

            string preferredUsername;

            // The preferred_username value cannot be null or empty in order to comply with the ADAL/MSAL Unified cache schema.
            // It will be set to "preferred_username not in idtoken"
            if (idToken == null)
            {
                preferredUsername = NullPreferredUsernameDisplayLabel;
            }
            else if (string.IsNullOrWhiteSpace(idToken.PreferredUsername))
            {
                if (isAdfsAuthority)
                {
                    //The direct to adfs scenario does not return preferred_username in the id token so it needs to be set to the upn
                    preferredUsername = !string.IsNullOrEmpty(idToken.Upn)
                        ? idToken.Upn
                        : NullPreferredUsernameDisplayLabel;
                }
                else
                {
                    preferredUsername = NullPreferredUsernameDisplayLabel;
                }
            }
            else
            {
                preferredUsername = idToken.PreferredUsername;
            }

            // Do a full instance discovery when saving tokens (if not cached), 
            // so that the PreferredNetwork environment is up to date.
            var instanceDiscoveryMetadata = await ServiceBundle.InstanceDiscoveryManager
                                .GetMetadataEntryAsync(
                                    requestParams.TenantUpdatedCanonicalAuthority,
                                    requestParams.RequestContext)
                                .ConfigureAwait(false);

            var msalAccessTokenCacheItem =
                new MsalAccessTokenCacheItem(
                    instanceDiscoveryMetadata.PreferredCache,
                    requestParams.ClientId,
                    response,
                    tenantId,
                    subject)
                {
                    UserAssertionHash = requestParams.UserAssertion?.AssertionHash,
                    IsAdfs = isAdfsAuthority
                };

            MsalRefreshTokenCacheItem msalRefreshTokenCacheItem = null;
            MsalIdTokenCacheItem msalIdTokenCacheItem = null;
            if (idToken != null)
            {
                msalIdTokenCacheItem = new MsalIdTokenCacheItem(
                    instanceDiscoveryMetadata.PreferredCache,
                    requestParams.ClientId,
                    response,
                    tenantId,
                    subject)
                {
                    IsAdfs = isAdfsAuthority
                };
            }

            await _semaphoreSlim.WaitAsync().ConfigureAwait(false);
            try
            {
                try
                {
                    Account account = null;
                    string username = isAdfsAuthority ? idToken?.Upn : preferredUsername;
                    if (msalAccessTokenCacheItem.HomeAccountId != null)
                    {
                        account = new Account(
                                          msalAccessTokenCacheItem.HomeAccountId,
                                          username,
                                          instanceDiscoveryMetadata.PreferredCache);
                    }
                    var args = new TokenCacheNotificationArgs(this, ClientId, account, true);

#pragma warning disable CS0618 // Type or member is obsolete
                    HasStateChanged = true;
#pragma warning restore CS0618 // Type or member is obsolete

                    await OnBeforeAccessAsync(args).ConfigureAwait(false);
                    try
                    {
                        await OnBeforeWriteAsync(args).ConfigureAwait(false);

                        DeleteAccessTokensWithIntersectingScopes(
                            requestParams,
                            instanceDiscoveryMetadata.Aliases,
                            tenantId,
                            msalAccessTokenCacheItem.ScopeSet,
                            msalAccessTokenCacheItem.HomeAccountId);

                        _accessor.SaveAccessToken(msalAccessTokenCacheItem);

                        if (idToken != null)
                        {
                            _accessor.SaveIdToken(msalIdTokenCacheItem);
                            var msalAccountCacheItem = new MsalAccountCacheItem(
                                instanceDiscoveryMetadata.PreferredCache,
                                response,
                                preferredUsername,
                                tenantId);

                            //The ADFS direct scenario does not return client info so the home account id is acquired from the subject
                            if (isAdfsAuthority && String.IsNullOrEmpty(msalAccountCacheItem.HomeAccountId))
                            {
                                msalAccountCacheItem.HomeAccountId = idToken.Subject;
                            }

                            _accessor.SaveAccount(msalAccountCacheItem);
                        }

                        // if server returns the refresh token back, save it in the cache.
                        if (response.RefreshToken != null)
                        {
                            msalRefreshTokenCacheItem = new MsalRefreshTokenCacheItem(
                                instanceDiscoveryMetadata.PreferredCache,
                                requestParams.ClientId,
                                response,
                                subject);

                            if (!_featureFlags.IsFociEnabled)
                            {
                                msalRefreshTokenCacheItem.FamilyId = null;
                            }

                            requestParams.RequestContext.Logger.Info("Saving RT in cache...");
                            _accessor.SaveRefreshToken(msalRefreshTokenCacheItem);
                        }

                        UpdateAppMetadata(requestParams.ClientId, instanceDiscoveryMetadata.PreferredCache, response.FamilyId);

                        // save RT in ADAL cache for public clients
                        // do not save RT in ADAL cache for MSAL B2C scenarios
                        if (!requestParams.IsClientCredentialRequest && !requestParams.AuthorityInfo.AuthorityType.Equals(AuthorityType.B2C))
                        {
                            CacheFallbackOperations.WriteAdalRefreshToken(
                                Logger,
                                LegacyCachePersistence,
                                msalRefreshTokenCacheItem,
                                msalIdTokenCacheItem,
                                Authority.CreateAuthorityWithEnvironment(
                                    requestParams.TenantUpdatedCanonicalAuthority,
                                    instanceDiscoveryMetadata.PreferredCache),
                                msalIdTokenCacheItem.IdToken.ObjectId, response.Scope);
                        }

                    }
                    finally
                    {
                        await OnAfterAccessAsync(args).ConfigureAwait(false);
                    }

                    return Tuple.Create(msalAccessTokenCacheItem, msalIdTokenCacheItem);
                }
                finally
                {
#pragma warning disable CS0618 // Type or member is obsolete
                    HasStateChanged = false;
#pragma warning restore CS0618 // Type or member is obsolete
                }
            }
            finally
            {
                _semaphoreSlim.Release();
            }
        }

        async Task<MsalAccessTokenCacheItem> ITokenCacheInternal.FindAccessTokenAsync(AuthenticationRequestParameters requestParams)
        {
            // no authority passed
            if (requestParams?.AuthorityInfo?.CanonicalAuthority == null)
            {
                requestParams.RequestContext.Logger.Warning("No authority provided. Skipping cache lookup ");
                return null;
            }

            requestParams.RequestContext.Logger.Info("Looking up access token in the cache.");
            IEnumerable<MsalAccessTokenCacheItem> tokenCacheItems = Enumerable.Empty<MsalAccessTokenCacheItem>();
            await LoadFromCacheAsync(
                requestParams.RequestContext.TelemetryCorrelationId,
                CacheEvent.TokenTypes.AT,
                requestParams.Account,
                () => tokenCacheItems = GetAllAccessTokensWithNoLocks(true))
                    .ConfigureAwait(false);


            tokenCacheItems = FilterByHomeAccountTenantOrAssertion(requestParams, tokenCacheItems);

            // no match found after initial filtering
            if (!tokenCacheItems.Any())
            {
                requestParams.RequestContext.Logger.Info("No matching entry found for user or assertion");
                return null;
            }

            requestParams.RequestContext.Logger.Info("Matching entry count -" + tokenCacheItems.Count());

            IEnumerable<MsalAccessTokenCacheItem> filteredItems =
                tokenCacheItems.Where(item => ScopeHelper.ScopeContains(item.ScopeSet, requestParams.Scope));

            requestParams.RequestContext.Logger.Info("Matching entry count after filtering by scopes - " + filteredItems.Count());

            // at this point we need env aliases, try to get them without a discovery call
            var instanceMetadata = await ServiceBundle.InstanceDiscoveryManager.GetMetadataEntryTryAvoidNetworkAsync(
                                     requestParams.AuthorityInfo.CanonicalAuthority,
                                     filteredItems.Select(at => at.Environment),  // if all environments are known, a network call can be avoided
                                     requestParams.RequestContext)
                            .ConfigureAwait(false);

            // filter by authority
            var filteredByPreferredAlias = filteredItems.Where(
                at => at.Environment.Equals(instanceMetadata.PreferredCache, StringComparison.OrdinalIgnoreCase));

            if (filteredByPreferredAlias.Any())
            {
                filteredItems = filteredByPreferredAlias;
            }
            else
            {
                filteredItems = filteredItems.Where(
                    item => instanceMetadata.Aliases.Contains(item.Environment) &&
                    (item.IsAdfs || item.TenantId.Equals(requestParams.Authority.GetTenantId(), StringComparison.OrdinalIgnoreCase)));
            }

            // no match
            if (!filteredItems.Any())
            {
                requestParams.RequestContext.Logger.Info("No tokens found for matching authority, client_id, user and scopes.");
                return null;
            }

            MsalAccessTokenCacheItem msalAccessTokenCacheItem;

            // if only one cached token found
            if (filteredItems.Count() == 1)
            {
                msalAccessTokenCacheItem = filteredItems.First();
            }
            else
            {
                requestParams.RequestContext.Logger.Error("Multiple tokens found for matching authority, client_id, user and scopes.");

                throw new MsalClientException(
                    MsalError.MultipleTokensMatchedError,
                    MsalErrorMessage.MultipleTokensMatched);
            }

            if (msalAccessTokenCacheItem != null)
            {
                if (msalAccessTokenCacheItem.ExpiresOn >
                    DateTime.UtcNow + TimeSpan.FromMinutes(DefaultExpirationBufferInMinutes))
                {
                    requestParams.RequestContext.Logger.Info(
                        "Access token is not expired. Returning the found cache entry. " +
                        GetAccessTokenExpireLogMessageContent(msalAccessTokenCacheItem));
                    return msalAccessTokenCacheItem;
                }

                if (ServiceBundle.Config.IsExtendedTokenLifetimeEnabled && msalAccessTokenCacheItem.ExtendedExpiresOn >
                    DateTime.UtcNow + TimeSpan.FromMinutes(DefaultExpirationBufferInMinutes))
                {
                    requestParams.RequestContext.Logger.Info(
                        "Access token is expired.  IsExtendedLifeTimeEnabled=TRUE and ExtendedExpiresOn is not exceeded.  Returning the found cache entry. " +
                        GetAccessTokenExpireLogMessageContent(msalAccessTokenCacheItem));

                    msalAccessTokenCacheItem.IsExtendedLifeTimeToken = true;
                    return msalAccessTokenCacheItem;
                }

                requestParams.RequestContext.Logger.Info(
                    "Access token has expired or about to expire. " +
                    GetAccessTokenExpireLogMessageContent(msalAccessTokenCacheItem));
            }

            return null;
        }



        async Task<MsalRefreshTokenCacheItem> ITokenCacheInternal.FindRefreshTokenAsync(
            AuthenticationRequestParameters requestParams,
            string familyId)
        {
<<<<<<< HEAD
            var cacheEvent = new CacheEvent(
                CacheEvent.TokenCacheLookup,
                requestParams.RequestContext.CorrelationId.AsMatsCorrelationId())
            {
                TokenType = CacheEvent.TokenTypes.RT
            };

            using (ServiceBundle.TelemetryManager.CreateTelemetryHelper(cacheEvent))
            {
                if (requestParams.Authority == null)
                {
                    return null;
                }

                InstanceDiscoveryMetadataEntry instanceDiscoveryMetadata =
                    await ServiceBundle.InstanceDiscoveryManager.GetMetadataEntryAsync(
                        new Uri(requestParams.AuthorityInfo.CanonicalAuthority),
                        requestParams.RequestContext)
                    .ConfigureAwait(false);

                await _semaphoreSlim.WaitAsync().ConfigureAwait(false);
                try
                {
                    requestParams.RequestContext.Logger.Info("Looking up refresh token in the cache..");

                    TokenCacheNotificationArgs args = new TokenCacheNotificationArgs(this, ClientId, requestParams.Account, false);
=======
            if (requestParams.Authority == null)
                return null;
>>>>>>> 4cfde1d7

            IEnumerable<MsalRefreshTokenCacheItem> allRts = Enumerable.Empty<MsalRefreshTokenCacheItem>();
            await LoadFromCacheAsync(
               requestParams.RequestContext.TelemetryCorrelationId,
               CacheEvent.TokenTypes.AT,
               requestParams.Account,
               () => allRts = _accessor.GetAllRefreshTokens())
                   .ConfigureAwait(false);

            // TODO: bogavril - do we want to be silent here?
            var metadata =
                await ServiceBundle.InstanceDiscoveryManager.GetMetadataEntryTryAvoidNetworkAsync(
                    requestParams.AuthorityInfo.CanonicalAuthority,
                    allRts.Select(rt => rt.Environment),  // if all environments are known, a network call can be avoided
                    requestParams.RequestContext)
                .ConfigureAwait(false);
            var aliases = metadata.Aliases;

            IEnumerable<MsalRefreshTokenCacheKey> candidateRtKeys = aliases.Select(
                    al => new MsalRefreshTokenCacheKey(
                        al,
                        requestParams.ClientId,
                        requestParams.Account?.HomeAccountId?.Identifier,
                        familyId));

            MsalRefreshTokenCacheItem candidateRt = allRts.FirstOrDefault(
                rt => candidateRtKeys.Any(
                    candidateKey => object.Equals(rt.GetKey(), candidateKey)));

            requestParams.RequestContext.Logger.Info("Refresh token found in the cache? - " + (candidateRt != null));

            if (candidateRt != null)
                return candidateRt;

            requestParams.RequestContext.Logger.Info("Checking ADAL cache for matching RT");

            string upn = string.IsNullOrWhiteSpace(requestParams.LoginHint)
                ? requestParams.Account?.Username
                : requestParams.LoginHint;

            // ADAL legacy cache does not store FRTs
            if (requestParams.Account != null && string.IsNullOrEmpty(familyId))
            {
                return CacheFallbackOperations.GetAdalEntryForMsal(
                    Logger,
                    LegacyCachePersistence,
                    metadata.PreferredCache,
                    aliases,
                    requestParams.ClientId,
                    upn,
                    requestParams.Account.HomeAccountId?.Identifier);
            }

            return null;
        }

        async Task<bool?> ITokenCacheInternal.IsFociMemberAsync(AuthenticationRequestParameters requestParams, string familyId)
        {
            var logger = requestParams.RequestContext.Logger;
            if (requestParams?.AuthorityInfo?.CanonicalAuthority == null)
            {
                logger.Warning("No authority details, can't check app metadata. Returning unknown");
                return null;
            }

            IEnumerable<MsalAppMetadataCacheItem> allAppMetadata = Enumerable.Empty<MsalAppMetadataCacheItem>();
            await LoadFromCacheAsync(
                    requestParams.RequestContext.TelemetryCorrelationId,
                    CacheEvent.TokenTypes.AppMetadata,
                    requestParams.Account,
                    () => allAppMetadata = _accessor.GetAllAppMetadata())
                .ConfigureAwait(false);

            var instanceMetadata = await ServiceBundle.InstanceDiscoveryManager.GetMetadataEntryTryAvoidNetworkAsync(
                    requestParams.AuthorityInfo.CanonicalAuthority,
                    allAppMetadata.Select(m => m.Environment),
                    requestParams.RequestContext)
                .ConfigureAwait(false);

            var appMetadata =
                instanceMetadata.Aliases
                .Select(env => _accessor.GetAppMetadata(new MsalAppMetadataCacheKey(ClientId, env)))
                .FirstOrDefault(item => item != null);

            // From a FOCI perspective, an app has 3 states - in the family, not in the family or unknown
            // Unknown is a valid state, where we never fetched tokens for that app or when we used an older 
            // version of MSAL which did not record app metadata. 
            if (appMetadata == null)
            {
                logger.Warning("No app metadata found. Returning unknown");
                return null;
            }

            return appMetadata.FamilyId == familyId;
        }

        private async Task LoadFromCacheAsync(
            string telemetryId, CacheEvent.TokenTypes type, IAccount account, Action loadingAction)
        {
            var cacheEvent = new CacheEvent(
                CacheEvent.TokenCacheLookup,
                telemetryId)
            {
                TokenType = type
            };

            using (ServiceBundle.TelemetryManager.CreateTelemetryHelper(cacheEvent))
            {
                TokenCacheNotificationArgs args = new TokenCacheNotificationArgs(this, ClientId, account, false);
                await _semaphoreSlim.WaitAsync().ConfigureAwait(false);
                try
                {
                    await OnBeforeAccessAsync(args).ConfigureAwait(false);

                    loadingAction();

                    await OnAfterAccessAsync(args).ConfigureAwait(false);
                }
                finally
                {
                    _semaphoreSlim.Release();
                }
            }
        }

        // TODO: no telemetry 
        async Task<MsalIdTokenCacheItem> ITokenCacheInternal.GetIdTokenCacheItemAsync(MsalIdTokenCacheKey msalIdTokenCacheKey, RequestContext requestContext)
        {
            await _semaphoreSlim.WaitAsync().ConfigureAwait(false);
            try
            {
                TokenCacheNotificationArgs args = new TokenCacheNotificationArgs(this, ClientId, null, false);

                await OnBeforeAccessAsync(args).ConfigureAwait(false);
                try
                {
                    var idToken = _accessor.GetIdToken(msalIdTokenCacheKey);
                    return idToken;
                }
                finally
                {
                    await OnAfterAccessAsync(args).ConfigureAwait(false);
                }
            }
            finally
            {
                _semaphoreSlim.Release();
            }
        }

        /// <remarks>
        /// Get accounts should not make a network call, if possible. This can be achieved if 
        /// all the environments in the token cache are known to MSAL, as MSAL keeps a list of 
        /// known environments in <see cref="KnownMetadataProvider"/>
        /// </remarks>
        // TODO: No telemetry is emitted
        async Task<IEnumerable<IAccount>> ITokenCacheInternal.GetAccountsAsync(string authority, RequestContext requestContext)
        {
            var environment = Authority.GetEnviroment(authority);

            // FetchAllAccountItemsFromCacheAsync...
            IEnumerable<MsalRefreshTokenCacheItem> rtCacheItems;
            IEnumerable<MsalAccountCacheItem> accountCacheItems;
            AdalUsersForMsal adalUsersResult;

            bool filterByClientId = !_featureFlags.IsFociEnabled;

            await _semaphoreSlim.WaitAsync().ConfigureAwait(false);
            try
            {
                var args = new TokenCacheNotificationArgs(this, ClientId, null, false);

                await OnBeforeAccessAsync(args).ConfigureAwait(false);
                try
                {
                    rtCacheItems = GetAllRefreshTokensWithNoLocks(filterByClientId);
                    accountCacheItems = _accessor.GetAllAccounts();

                    adalUsersResult = CacheFallbackOperations.GetAllAdalUsersForMsal(
                        Logger,
                        LegacyCachePersistence,
                        ClientId);
                }
                finally
                {
                    await OnAfterAccessAsync(args).ConfigureAwait(false);
                }
            }
            finally
            {
                _semaphoreSlim.Release();
            }

            // Multi-cloud support - must filter by env.
            // Avoid making a discovery 
            ISet<string> allEnvironmentsInCache = new HashSet<string>(
                accountCacheItems.Select(aci => aci.Environment),
                StringComparer.OrdinalIgnoreCase);
            allEnvironmentsInCache.UnionWith(rtCacheItems.Select(rt => rt.Environment));
            allEnvironmentsInCache.UnionWith(adalUsersResult.GetAdalUserEnviroments());

            var instanceMetadata = await ServiceBundle.InstanceDiscoveryManager.GetMetadataEntryTryAvoidNetworkAsync(
                authority,
                allEnvironmentsInCache,
                requestContext).ConfigureAwait(false);

            rtCacheItems = rtCacheItems.Where(rt => instanceMetadata.Aliases.ContainsOrdinalIgnoreCase(rt.Environment));
            accountCacheItems = accountCacheItems.Where(acc => instanceMetadata.Aliases.ContainsOrdinalIgnoreCase(acc.Environment));

            IDictionary<string, Account> clientInfoToAccountMap = new Dictionary<string, Account>();
            foreach (MsalRefreshTokenCacheItem rtItem in rtCacheItems)
            {
                foreach (MsalAccountCacheItem account in accountCacheItems)
                {
                    if (RtMatchesAccount(rtItem, account))
                    {
                        clientInfoToAccountMap[rtItem.HomeAccountId] = new Account(
                            account.HomeAccountId,
                            account.PreferredUsername,
                            environment);  // Preserve the env passed in by the user

                        break;
                    }
                }
            }

            IEnumerable<IAccount> accounts = UpdateWithAdalAccounts(
                environment,
                instanceMetadata.Aliases,
                adalUsersResult,
                clientInfoToAccountMap);

            return accounts;
        }

        async Task<IEnumerable<MsalRefreshTokenCacheItem>> ITokenCacheInternal.GetAllRefreshTokensAsync(bool filterByClientId)
        {
            await _semaphoreSlim.WaitAsync().ConfigureAwait(false);
            try
            {
                return GetAllRefreshTokensWithNoLocks(filterByClientId);
            }
            finally
            {
                _semaphoreSlim.Release();
            }
        }

        async Task<IEnumerable<MsalAccessTokenCacheItem>> ITokenCacheInternal.GetAllAccessTokensAsync(bool filterByClientId)
        {
            await _semaphoreSlim.WaitAsync().ConfigureAwait(false);
            try
            {
                return GetAllAccessTokensWithNoLocks(filterByClientId);
            }
            finally
            {
                _semaphoreSlim.Release();
            }
        }

        async Task<IEnumerable<MsalIdTokenCacheItem>> ITokenCacheInternal.GetAllIdTokensAsync(bool filterByClientId)
        {
            await _semaphoreSlim.WaitAsync().ConfigureAwait(false);
            try
            {
                return GetAllIdTokensWithNoLocks(filterByClientId);
            }
            finally
            {
                _semaphoreSlim.Release();
            }
        }

        async Task<IEnumerable<MsalAccountCacheItem>> ITokenCacheInternal.GetAllAccountsAsync()
        {
            await _semaphoreSlim.WaitAsync().ConfigureAwait(false);
            try
            {
                return _accessor.GetAllAccounts();
            }
            finally
            {
                _semaphoreSlim.Release();
            }
        }

        async Task ITokenCacheInternal.RemoveAccountAsync(IAccount account, RequestContext requestContext)
        {
            await _semaphoreSlim.WaitAsync().ConfigureAwait(false);
            try
            {
                requestContext.Logger.Info("Removing user from cache..");

                try
                {
                    var args = new TokenCacheNotificationArgs(this, ClientId, account, true);

                    await OnBeforeAccessAsync(args).ConfigureAwait(false);
                    try
                    {
                        await OnBeforeWriteAsync(args).ConfigureAwait(false);

                        ((ITokenCacheInternal)this).RemoveMsalAccountWithNoLocks(account, requestContext);
                        RemoveAdalUser(account);
                    }
                    finally
                    {
                        await OnAfterAccessAsync(args).ConfigureAwait(false);
                    }
                }
                finally
                {
#pragma warning disable CS0618 // Type or member is obsolete
                    HasStateChanged = false;
#pragma warning restore CS0618 // Type or member is obsolete
                }
            }
            finally
            {
                _semaphoreSlim.Release();
            }
        }

        void ITokenCacheInternal.RemoveMsalAccountWithNoLocks(IAccount account, RequestContext requestContext)
        {
            if (account.HomeAccountId == null)
            {
                // adalv3 account
                return;
            }

            var allRefreshTokens = GetAllRefreshTokensWithNoLocks(false)
                .Where(item => item.HomeAccountId.Equals(account.HomeAccountId.Identifier, StringComparison.OrdinalIgnoreCase))
                .ToList();

            // To maintain backward compatiblity with other MSALs, filter all credentials by clientID if
            // Foci is disabled or if an FRT is not present
            bool filterByClientId = !_featureFlags.IsFociEnabled || !FrtExists(allRefreshTokens);

            // Delete all credentials associated with this IAccount
            var refreshTokensToDelete = filterByClientId ?
                allRefreshTokens.Where(x => x.ClientId.Equals(ClientId, StringComparison.OrdinalIgnoreCase)) :
                allRefreshTokens;

            foreach (MsalRefreshTokenCacheItem refreshTokenCacheItem in refreshTokensToDelete)
            {
                _accessor.DeleteRefreshToken(refreshTokenCacheItem.GetKey());
            }

            requestContext.Logger.Info("Deleted refresh token count - " + allRefreshTokens.Count);
            IList<MsalAccessTokenCacheItem> allAccessTokens = GetAllAccessTokensWithNoLocks(filterByClientId)
                .Where(item => item.HomeAccountId.Equals(account.HomeAccountId.Identifier, StringComparison.OrdinalIgnoreCase))
                .ToList();
            foreach (MsalAccessTokenCacheItem accessTokenCacheItem in allAccessTokens)
            {
                _accessor.DeleteAccessToken(accessTokenCacheItem.GetKey());
            }

            requestContext.Logger.Info("Deleted access token count - " + allAccessTokens.Count);

            var allIdTokens = GetAllIdTokensWithNoLocks(filterByClientId)
                .Where(item => item.HomeAccountId.Equals(account.HomeAccountId.Identifier, StringComparison.OrdinalIgnoreCase))
                .ToList();
            foreach (MsalIdTokenCacheItem idTokenCacheItem in allIdTokens)
            {
                _accessor.DeleteIdToken(idTokenCacheItem.GetKey());
            }

            requestContext.Logger.Info("Deleted Id token count - " + allIdTokens.Count);

            _accessor.GetAllAccounts()
                .Where(item => item.HomeAccountId.Equals(account.HomeAccountId.Identifier, StringComparison.OrdinalIgnoreCase) &&
                               item.PreferredUsername.Equals(account.Username, StringComparison.OrdinalIgnoreCase))
                .ToList()
                .ForEach(accItem => _accessor.DeleteAccount(accItem.GetKey()));
        }

        async Task ITokenCacheInternal.ClearAsync()
        {
            await _semaphoreSlim.WaitAsync().ConfigureAwait(false);
            try
            {
                TokenCacheNotificationArgs args = new TokenCacheNotificationArgs(this, ClientId, null, true);

                await OnBeforeAccessAsync(args).ConfigureAwait(false);
                try
                {
                    await OnBeforeWriteAsync(args).ConfigureAwait(false);

                    ((ITokenCacheInternal)this).ClearMsalCache();
                    ((ITokenCacheInternal)this).ClearAdalCache();
                }
                finally
                {
                    await OnAfterAccessAsync(args).ConfigureAwait(false);
#pragma warning disable CS0618 // Type or member is obsolete
                    HasStateChanged = false;
#pragma warning restore CS0618 // Type or member is obsolete
                }
            }
            finally
            {
                _semaphoreSlim.Release();
            }
        }

        void ITokenCacheInternal.ClearAdalCache()
        {
            IDictionary<AdalTokenCacheKey, AdalResultWrapper> dictionary = AdalCacheOperations.Deserialize(Logger, LegacyCachePersistence.LoadCache());
            dictionary.Clear();
            LegacyCachePersistence.WriteCache(AdalCacheOperations.Serialize(Logger, dictionary));
        }

        void ITokenCacheInternal.ClearMsalCache()
        {
            _accessor.Clear();
        }
    }
}
<|MERGE_RESOLUTION|>--- conflicted
+++ resolved
@@ -15,11 +15,7 @@
 using System.Linq;
 using System.Threading.Tasks;
 using Microsoft.Identity.Client.Instance.Discovery;
-<<<<<<< HEAD
-using System.Collections;
 using Microsoft.Identity.Client.TelemetryCore.Internal;
-=======
->>>>>>> 4cfde1d7
 
 namespace Microsoft.Identity.Client
 {
@@ -226,7 +222,7 @@
             requestParams.RequestContext.Logger.Info("Looking up access token in the cache.");
             IEnumerable<MsalAccessTokenCacheItem> tokenCacheItems = Enumerable.Empty<MsalAccessTokenCacheItem>();
             await LoadFromCacheAsync(
-                requestParams.RequestContext.TelemetryCorrelationId,
+                requestParams.RequestContext.CorrelationId.AsMatsCorrelationId(),
                 CacheEvent.TokenTypes.AT,
                 requestParams.Account,
                 () => tokenCacheItems = GetAllAccessTokensWithNoLocks(true))
@@ -330,41 +326,12 @@
             AuthenticationRequestParameters requestParams,
             string familyId)
         {
-<<<<<<< HEAD
-            var cacheEvent = new CacheEvent(
-                CacheEvent.TokenCacheLookup,
-                requestParams.RequestContext.CorrelationId.AsMatsCorrelationId())
-            {
-                TokenType = CacheEvent.TokenTypes.RT
-            };
-
-            using (ServiceBundle.TelemetryManager.CreateTelemetryHelper(cacheEvent))
-            {
-                if (requestParams.Authority == null)
-                {
-                    return null;
-                }
-
-                InstanceDiscoveryMetadataEntry instanceDiscoveryMetadata =
-                    await ServiceBundle.InstanceDiscoveryManager.GetMetadataEntryAsync(
-                        new Uri(requestParams.AuthorityInfo.CanonicalAuthority),
-                        requestParams.RequestContext)
-                    .ConfigureAwait(false);
-
-                await _semaphoreSlim.WaitAsync().ConfigureAwait(false);
-                try
-                {
-                    requestParams.RequestContext.Logger.Info("Looking up refresh token in the cache..");
-
-                    TokenCacheNotificationArgs args = new TokenCacheNotificationArgs(this, ClientId, requestParams.Account, false);
-=======
             if (requestParams.Authority == null)
                 return null;
->>>>>>> 4cfde1d7
 
             IEnumerable<MsalRefreshTokenCacheItem> allRts = Enumerable.Empty<MsalRefreshTokenCacheItem>();
             await LoadFromCacheAsync(
-               requestParams.RequestContext.TelemetryCorrelationId,
+               requestParams.RequestContext.CorrelationId.AsMatsCorrelationId(),
                CacheEvent.TokenTypes.AT,
                requestParams.Account,
                () => allRts = _accessor.GetAllRefreshTokens())
@@ -428,7 +395,7 @@
 
             IEnumerable<MsalAppMetadataCacheItem> allAppMetadata = Enumerable.Empty<MsalAppMetadataCacheItem>();
             await LoadFromCacheAsync(
-                    requestParams.RequestContext.TelemetryCorrelationId,
+                    requestParams.RequestContext.CorrelationId.AsMatsCorrelationId(),
                     CacheEvent.TokenTypes.AppMetadata,
                     requestParams.Account,
                     () => allAppMetadata = _accessor.GetAllAppMetadata())
